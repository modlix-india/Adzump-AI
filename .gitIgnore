--- conflicted
+++ resolved
@@ -1,11 +1,6 @@
-<<<<<<< HEAD
-.env
-__pycache__/
-*.py[cod]
-venv/
-=======
 .env
 .idea
 DS.iml
 __pycache__
->>>>>>> 10ea0390
+*.py[cod]
+venv/