--- conflicted
+++ resolved
@@ -1,73 +1,70 @@
-from dotenv import load_dotenv
-
-from contextlib import asynccontextmanager
-
-from fastapi import FastAPI
-from sqlalchemy import text
-
-from apis.ads_api import router as ads_router
-from apis.chat_api import router as chat_router
-from apis.assets_api import router as assets_router
-from apis.business_api import router as business_router
-from apis.maps import router as maps_router
-from exceptions.handlers import setup_exception_handlers
-from feedback.keyword.api import router as feedback_router
-
-from db import db_session
-from config.logging_config import setup_logging
-from structlog import get_logger    #type: ignore
-
-load_dotenv()
-
-# Setup structlog for JSON structured logging
-setup_logging()
-
-# Get structlog logger
-logger = get_logger(__name__)
-
-@asynccontextmanager
-async def lifespan(app: FastAPI):
-    engine = None
-    try:
-        # Startup: create engine and validate DB connectivity
-        engine = db_session.get_engine()
-        async with engine.begin() as conn:
-            await conn.execute(text("SELECT 1"))
-        logger.info("Database connected", component="db")
-        
-        # Make engine available to routes/services via app.state
-        app.state.engine = engine
-        yield
-    except Exception as e:
-        logger.error("Database connection failed", component="db", error=str(e), exc_info=True)
-        # Re-raise to fail-fast on bad DB config
-        raise
-    finally:
-        # Shutdown: dispose the engine/pool only if it was created
-        if engine is not None:
-            try:
-                await engine.dispose()
-                logger.info("Database engine disposed", component="db")
-            except Exception as e:
-                logger.error("Error during DB dispose", component="db", error=str(e), exc_info=True)
-
-
-app = FastAPI(title="Ads AI: Automate, Optimize, Analyze", lifespan=lifespan)
-
-@app.get("/health")
-async def health_check():
-    logger.info("Health check requested", endpoint="/health")
-    return {"status": "healthy", "service": "ds-service"}
-    
-app.include_router(ads_router)
-app.include_router(chat_router)
-app.include_router(assets_router)
-app.include_router(business_router)
-<<<<<<< HEAD
-app.include_router(maps_router)
-
-=======
-app.include_router(feedback_router)
->>>>>>> 12a4c6c4
-
+from dotenv import load_dotenv
+
+from contextlib import asynccontextmanager
+
+from fastapi import FastAPI
+from sqlalchemy import text
+
+from apis.ads_api import router as ads_router
+from apis.chat_api import router as chat_router
+from apis.assets_api import router as assets_router
+from apis.business_api import router as business_router
+from apis.maps import router as maps_router
+from exceptions.handlers import setup_exception_handlers
+from feedback.keyword.api import router as feedback_router
+
+from db import db_session
+from config.logging_config import setup_logging
+from structlog import get_logger    #type: ignore
+
+load_dotenv()
+
+# Setup structlog for JSON structured logging
+setup_logging()
+
+# Get structlog logger
+logger = get_logger(__name__)
+
+@asynccontextmanager
+async def lifespan(app: FastAPI):
+    engine = None
+    try:
+        # Startup: create engine and validate DB connectivity
+        engine = db_session.get_engine()
+        async with engine.begin() as conn:
+            await conn.execute(text("SELECT 1"))
+        logger.info("Database connected", component="db")
+        
+        # Make engine available to routes/services via app.state
+        app.state.engine = engine
+        yield
+    except Exception as e:
+        logger.error("Database connection failed", component="db", error=str(e), exc_info=True)
+        # Re-raise to fail-fast on bad DB config
+        raise
+    finally:
+        # Shutdown: dispose the engine/pool only if it was created
+        if engine is not None:
+            try:
+                await engine.dispose()
+                logger.info("Database engine disposed", component="db")
+            except Exception as e:
+                logger.error("Error during DB dispose", component="db", error=str(e), exc_info=True)
+
+
+app = FastAPI(title="Ads AI: Automate, Optimize, Analyze", lifespan=lifespan)
+
+@app.get("/health")
+async def health_check():
+    logger.info("Health check requested", endpoint="/health")
+    return {"status": "healthy", "service": "ds-service"}
+    
+app.include_router(ads_router)
+app.include_router(chat_router)
+app.include_router(assets_router)
+app.include_router(business_router)
+app.include_router(maps_router)
+
+app.include_router(feedback_router)
+
 setup_exception_handlers(app)