import os
from utils.text_utils import safe_truncate_to_sentence
import logging
from typing import Any,Optional,List,Dict
import re
<<<<<<< HEAD
=======

>>>>>>> 9eb1d50b

logger = logging.getLogger(__name__)

def load_prompt(prompt_name: str) -> str:
    # Get the root directory (Adzump-AI) regardless of where this file is
    root_dir = os.path.dirname(os.path.dirname(os.path.abspath(__file__)))
    prompt_path = os.path.join(root_dir, 'prompts', prompt_name)
    with open(prompt_path, 'r', encoding='utf-8') as f:
        return f.read()


def get_relevancy_prompt(section_name: str) -> str:
    """
    Uses the existing load_prompt() to load the file,
    then extracts the specified section (like brand_relevancy).
    """
    # Load the whole file (using the already merged function)
    content = load_prompt("search_term_relevancy_prompt.txt")

    # Extract only the section you need
    pattern = rf"# === {section_name} ===\n(.*?)(?=\n# ===|\Z)"
    match = re.search(pattern, content, re.DOTALL | re.IGNORECASE)

    if not match:
        available = re.findall(r"# === (.*?) ===", content)
        raise ValueError(f"Section '{section_name}' not found in search_term_relevancy.txt. Available: {available}")

    return match.group(1).strip()

    

def format_prompt(
        prompt_file:str,
        **context:Any
)->str:
    
    try:
        template = load_prompt(prompt_file)
        format_dict = build_template_variables(template,context)
        formatted_prompt = template.format(**format_dict)
        logger.debug(f"Successfully formatted prompt:{prompt_file}")
        return formatted_prompt
    except FileNotFoundError as e:
        logger.error(f"Prompt file not found:{prompt_file}")
        raise
    except KeyError as e:
        logger.error(f"Missing required filed in the prompt file {prompt_file}:{e}")
        logger.error(f"Available fields:{list(format_dict.keys())}")
        raise
    except Exception as e:
        logger.error(f"Error formatting prompt file {prompt_file}:{e}")
        raise

def build_template_variables(template:str,context:Dict[str,Any])->Dict[str,Any]:
    format_dict = {}
    for key ,value in context.items():
        if value is None:
            continue
        if key == "scraped_data":
            if '{content_summary}' in template:
                format_dict['content_summary'] = safe_truncate_to_sentence(str(value),2000)
            if '{business_summary}' in template:
                format_dict['business_summary'] = safe_truncate_to_sentence(str(value),2500)
            else:
                format_dict['scraped_data'] = value
            continue
        if key == "brand_info" and hasattr(value,'brand_name'):
            format_dict['brand_name'] = value.brand_name
            format_dict['business_type'] = value.business_type
            format_dict['primary_location'] = value.primary_location
            format_dict['service_areas'] = ", ".join(value.service_areas) or "Not provided"

            if '{location_context}' in template:
                location_context = ""
                if value.primary_location != "Unknown":
                    location_context += f"Primary Location: {value.primary_location}\n"
                if value.service_areas:
                    location_context += f"Service Areas: {', '.join(value.service_areas)}\n"
                format_dict['location_context'] = location_context
            continue

        if key == "unique_features" and isinstance(value,list):
            format_dict["unique_features"] = value
            if '{features_context}' in template:
                format_dict['features_context'] = f"Unique Features: {', '.join(value)}\n" if value else ""
            continue
        
        if key == "suggestions" and isinstance(value,list) and value:
            if hasattr(value[0],'keyword'):
                keyword_lines = []
                for s in value:
                    roi = s.roi_score if hasattr(s,'roi_score') else s.volume / (1 + s.competitionIndex)
                    keyword_lines.append(f"{s.keyword} | Volume:{s.volume} | ROI:{roi:.0f} | Competition: {s.competitionIndex:.2f}")
                    
                format_dict['keywords_text'] = "\n".join(keyword_lines)
            continue

        if key == 'positive_keywords' and isinstance(value,list):
            if value:
                if hasattr(value[0], 'keyword'):
                    format_dict['positive_text'] = ", ".join([kw.keyword for kw in value])
                elif isinstance(value[0], dict) and 'keyword' in value[0]:
                    format_dict['positive_text'] = ", ".join([kw['keyword'] for kw in value])
                else:
                    format_dict['positive_text'] = "No positive keywords provided"
            else:
                format_dict['positive_text'] = "No positive keywords provided"
            continue
        #handle url specifically
        if key == 'url':
            format_dict['url'] = value or 'Not provided'
            continue
        # all other passed as-is
        format_dict[key] = value
    # ensure the url is always set
    if 'url' not in format_dict:
        format_dict['url'] = 'Not provided'
    return format_dict

def get_relevancy_prompt(section_name: str) -> str:
    """
    Uses the existing load_prompt() to load the file,
    then extracts the specified section (like brand_relevancy).
    """
    content = load_prompt("search_term_relevancy_prompt.txt")
    pattern = rf"# === {section_name} ===\n(.*?)(?=\n# ===|\Z)"
    match = re.search(pattern, content, re.DOTALL | re.IGNORECASE)
    if not match:
        available = re.findall(r"# === (.*?) ===", content)
        raise ValueError(f"Section '{section_name}' not found in search_term_relevancy.txt. Available: {available}")

    return match.group(1).strip()<|MERGE_RESOLUTION|>--- conflicted
+++ resolved
@@ -3,10 +3,7 @@
 import logging
 from typing import Any,Optional,List,Dict
 import re
-<<<<<<< HEAD
-=======
 
->>>>>>> 9eb1d50b
 
 logger = logging.getLogger(__name__)
 
