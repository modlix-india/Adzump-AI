--- conflicted
+++ resolved
@@ -27,13 +27,10 @@
         return token if token is not None else resp.text.strip()
     except ValueError:
         return resp.text.strip()
-<<<<<<< HEAD
 
 
-=======
     
     
->>>>>>> b08dd1c1
 
 def fetch_product_details(data_object_id: str,access_token:str, client_code:str):
 
