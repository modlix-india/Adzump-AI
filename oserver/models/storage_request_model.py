--- conflicted
+++ resolved
@@ -1,9 +1,6 @@
 from pydantic import BaseModel, Field
-<<<<<<< HEAD
 from typing import Any, List
-=======
 from typing import Any, List, Optional
->>>>>>> b5979ac3
 
 class StorageRequest(BaseModel):
     storageName: str = Field(..., description="Name of the storage to read from")
@@ -12,7 +9,6 @@
     eager: bool = False
     eagerFields: List[str] = []
 
-<<<<<<< HEAD
 class StorageReadPageRequest(BaseModel):
     storageName: str = Field(..., description="Name of the storage to read from")
     appCode: str = Field(default="marketingai", description="App code in NCLC")
@@ -20,7 +16,6 @@
     eager: bool = False
     eagerFields: List[str] = [],
     filter: Any
-=======
 class StorageRequestWithPayload(BaseModel):
     storageName: str = Field(..., description="Name of the storage to create in")
     appCode: str = Field(default="marketingai", description="App code in NCLC")
@@ -38,5 +33,4 @@
     clientCode: str = Field(..., description="Client code for tenant identification")
     eager: bool = Field(default=False, description="Whether to eagerly load related data")
     eagerFields: List[str] = Field(default_factory=list, description="List of fields to eagerly load")
-    filter: Optional[StorageFilter] = Field(None, description="Optional filter condition for fetching specific records")
->>>>>>> b5979ac3
+    filter: Optional[StorageFilter] = Field(None, description="Optional filter condition for fetching specific records")