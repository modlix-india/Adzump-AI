--- conflicted
+++ resolved
@@ -5,143 +5,12 @@
 from models.budget_model import BudgetRecommendationResponse
 from services.openai_client import chat_completion
 from utils.prompt_loader import load_prompt
-<<<<<<< HEAD
 from oserver.services.connection import fetch_google_api_token_simple
-
-
-DEVELOPER_TOKEN = os.getenv("GOOGLE_ADS_DEVELOPER_TOKEN")
-
-# ---------------------- Fetch Audit Logs ----------------------
-async def fetch_audit_logs(customer_id: str, login_customer_id: str, access_token: str,
-                           campaign_id: str, start_date: str, end_date: str) -> list:
-    url = f"https://googleads.googleapis.com/v21/customers/{customer_id}/googleAds:searchStream"
-    headers = {
-        "Authorization": f"Bearer {access_token}",
-        "developer-token": DEVELOPER_TOKEN,
-        "login-customer-id": login_customer_id,
-        "Content-Type": "application/json"
-    }
-
-    query = f"""
-    SELECT
-      change_event.change_date_time,
-      change_event.old_resource,
-      change_event.new_resource
-    FROM change_event
-    WHERE change_event.change_resource_type IN ('CAMPAIGN_BUDGET')
-      AND change_event.change_date_time BETWEEN '{start_date}' AND '{end_date}'
-      AND campaign.id = {campaign_id}
-    ORDER BY change_event.change_date_time DESC
-    LIMIT 1000
-    """
-    payload = {"query": query}
-
-    async with httpx.AsyncClient(timeout=60) as client:
-        response = await client.post(url, headers=headers, json=payload)
-        if response.status_code != 200:
-            raise HTTPException(
-                status_code=response.status_code,
-                detail=f"Audit log fetch failed: {response.text}"
-            )
-
-        audit_events = []
-        for chunk in response.json():
-            audit_events.extend(chunk.get("results", []))
-        return audit_events
-
-
-# ---------------------- Fetch Campaign Metrics ----------------------
-async def fetch_campaign_metrics(customer_id: str, login_customer_id: str, access_token: str,
-                                 campaign_id: str, start_date: str, end_date: str) -> list:
-    url = f"https://googleads.googleapis.com/v21/customers/{customer_id}/googleAds:searchStream"
-    headers = {
-        "Authorization": f"Bearer {access_token}",
-        "developer-token": DEVELOPER_TOKEN,
-        "login-customer-id": login_customer_id,
-        "Content-Type": "application/json"
-    }
-
-    query = f"""
-    SELECT
-      campaign.id,
-      campaign.name,
-      metrics.clicks,
-      metrics.impressions,
-      metrics.conversions,
-      metrics.cost_micros
-    FROM campaign
-    WHERE campaign.id = {campaign_id}
-      AND segments.date BETWEEN '{start_date}' AND '{end_date}'
-    """
-    payload = {"query": query}
-
-    async with httpx.AsyncClient(timeout=60) as client:
-        response = await client.post(url, headers=headers, json=payload)
-        if response.status_code != 200:
-            raise HTTPException(
-                status_code=response.status_code,
-                detail=f"Metrics fetch failed: {response.text}"
-            )
-
-        metrics = []
-        for chunk in response.json():
-            metrics.extend(chunk.get("results", []))
-        return metrics
-
-
-# ---------------------- Fetch Old Budget ----------------------
-async def fetch_old_budget(customer_id: str, login_customer_id: str, access_token: str,
-                           campaign_id: str) -> dict:
-    """Fetch existing campaign budget settings."""
-    url = f"https://googleads.googleapis.com/v21/customers/{customer_id}/googleAds:search"
-    headers = {
-        "Authorization": f"Bearer {access_token}",
-        "developer-token": DEVELOPER_TOKEN,
-        "login-customer-id": login_customer_id,
-        "Content-Type": "application/json"
-    }
-
-    query = f"""
-    SELECT
-      campaign.id,
-      campaign_budget.amount_micros,
-      campaign_budget.name
-    FROM campaign
-    WHERE campaign.id = {campaign_id}
-    """
-
-    payload = {"query": query}
-    
-
-    async with httpx.AsyncClient(timeout=60) as client:
-        response = await client.post(url, headers=headers, json=payload)
-        if response.status_code != 200:
-            raise HTTPException(
-                status_code=response.status_code,
-                detail=f"Old budget fetch failed: {response.text}"
-            )
-
-        return response.json()
-        
-
-# ---------------------- Utility: Metrics Check ----------------------
-def _metrics_all_zero(metrics_data: list) -> bool:
-    """Return True if metrics are empty or all key metrics are zero."""
-    if not metrics_data:
-        return True
-
-    metrics = metrics_data[0].get("metrics", {})
-    keys = ["clicks", "impressions", "conversions", "costMicros"]
-
-    return all(float(metrics.get(k, 0)) == 0 for k in keys)
-=======
-from oserver.connection import fetch_google_api_token_simple
 from third_party.google.services.budget_service import (
     fetch_audit_logs,
     fetch_campaign_metrics,
     fetch_old_budget
 )
->>>>>>> 6647083e
 
 
 # ---------------------- Generate Budget Recommendation ----------------------
