import json
from services.json_utils import safe_json_parse
from services.openai_client import chat_completion
<<<<<<< HEAD

=======
from utils import prompt_loader

async def generate_ad_assets(summary, positive_keywords):
    try:
        prompt = prompt_loader.format_prompt(
            "ad_assets_prompt.txt", 
            summary_json=json.dumps(summary, indent=2),
            positive_keywords_json=json.dumps(positive_keywords, indent=2)
        )

        response = await chat_completion(
            messages=[{"role": "user", "content": prompt}],
            model="gpt-4o-mini",
            temperature=0.7
        )
        
        raw_output = response.choices[0].message.content.strip()
        parsed = safe_json_parse(raw_output)

        if not parsed:
            return parsed

        if "headlines" in parsed:
            filtered_headlines = [
                h for h in parsed["headlines"]
                if len(h) <= 30
            ]
            filtered_headlines = sorted(filtered_headlines, key=len)
            parsed["headlines"] = filtered_headlines[:15]

        if "descriptions" in parsed:
            filtered_descriptions = [
                d for d in parsed["descriptions"]
                if len(d) <= 85
            ]
            filtered_descriptions = sorted(filtered_descriptions, key=len)
            parsed["descriptions"] = filtered_descriptions[:4]
>>>>>>> 190f797f

async def generate_ad_assets(summary, positive_keywords):

<<<<<<< HEAD
    prompt = _ad_prompt(summary, positive_keywords)

    model = "gpt-4o-mini"
    messages = [{"role": "user", "content": prompt}]
    temperature = 0.7

    response = await chat_completion(
        messages=messages,
        model=model,
        temperature=temperature,
    )

    raw_output = response.choices[0].message.content.strip()
    parsed = safe_json_parse(raw_output)

    if not parsed:
        return parsed

    if "headlines" in parsed:
        filtered_headlines = [h for h in parsed["headlines"] if len(h) <= 30]
        filtered_headlines = sorted(filtered_headlines, key=len)
        parsed["headlines"] = filtered_headlines[:15]

    if "descriptions" in parsed:
        filtered_descriptions = [d for d in parsed["descriptions"] if len(d) <= 85]
        filtered_descriptions = sorted(filtered_descriptions, key=len)
        parsed["descriptions"] = filtered_descriptions[:4]

    return parsed


def _ad_prompt(summary, positive_keywords) -> str:

    return  f"""
        You are a world-class advertising manager, expert copywriter, and SEO strategist.  
        Your task is to analyze the following structured webpage summary JSON and generate **high-quality ad assets**.

        Here is the summary JSON:
        {json.dumps(summary, indent=2)}

        Here are the **positive keywords** you MUST use in the ad assets:
        {json.dumps(positive_keywords, indent=2)}

        ### Requirements:

        1. **Headlines**
        - Generate between 40 unique headlines.
        - Each headline must be 25 characters include spacing.
        - Each headline must be short, catchy, and persuasive.
        - Each headline MUST include at least one keyword from the provided positive keywords.
        - Highlight benefits, offers, or unique features.
        - Avoid quotation marks, emojis, or unnecessary punctuation.
        - Each headline must be unique.

        2. **Descriptions**
        - Generate between 10–15 unique ad descriptions.
        - Each description must be minimum of 70 characters and maximum of 85 characters include spacing.
        - Each description MUST include at least one keyword from the provided positive keywords.
        - Focus on value proposition, benefits, and differentiation.
        - Vary sentence structures to avoid repetition.

        3. **Audience Targeting**
        - Suggest the most relevant gender(s) in an array (e.g., ["Male", "Female"]).
        - Suggest a min and max age in an array (e.g., [23, 56]).
        - Base on the provided JSON data.

        ### Output format:
        Return strictly as a valid JSON object:

        {{
        "headlines": ["Headline 1", "Headline 2", ...],
        "descriptions": ["Description 1", "Description 2", ...],
        "audience": {{
            "gender": ["Male", "Female"],
            "age_range": [23, 56]
        }}
        }}
        Do not include explanations, comments, or extra text outside the JSON object.
        """
=======
    except Exception as e:
        return {
            "error": f"Exception occurred: {str(e)}",
            "raw_output": None
        }
>>>>>>> 190f797f
<|MERGE_RESOLUTION|>--- conflicted
+++ resolved
@@ -1,9 +1,6 @@
 import json
 from services.json_utils import safe_json_parse
 from services.openai_client import chat_completion
-<<<<<<< HEAD
-
-=======
 from utils import prompt_loader
 
 async def generate_ad_assets(summary, positive_keywords):
@@ -41,94 +38,11 @@
             ]
             filtered_descriptions = sorted(filtered_descriptions, key=len)
             parsed["descriptions"] = filtered_descriptions[:4]
->>>>>>> 190f797f
 
-async def generate_ad_assets(summary, positive_keywords):
-
-<<<<<<< HEAD
-    prompt = _ad_prompt(summary, positive_keywords)
-
-    model = "gpt-4o-mini"
-    messages = [{"role": "user", "content": prompt}]
-    temperature = 0.7
-
-    response = await chat_completion(
-        messages=messages,
-        model=model,
-        temperature=temperature,
-    )
-
-    raw_output = response.choices[0].message.content.strip()
-    parsed = safe_json_parse(raw_output)
-
-    if not parsed:
         return parsed
 
-    if "headlines" in parsed:
-        filtered_headlines = [h for h in parsed["headlines"] if len(h) <= 30]
-        filtered_headlines = sorted(filtered_headlines, key=len)
-        parsed["headlines"] = filtered_headlines[:15]
-
-    if "descriptions" in parsed:
-        filtered_descriptions = [d for d in parsed["descriptions"] if len(d) <= 85]
-        filtered_descriptions = sorted(filtered_descriptions, key=len)
-        parsed["descriptions"] = filtered_descriptions[:4]
-
-    return parsed
-
-
-def _ad_prompt(summary, positive_keywords) -> str:
-
-    return  f"""
-        You are a world-class advertising manager, expert copywriter, and SEO strategist.  
-        Your task is to analyze the following structured webpage summary JSON and generate **high-quality ad assets**.
-
-        Here is the summary JSON:
-        {json.dumps(summary, indent=2)}
-
-        Here are the **positive keywords** you MUST use in the ad assets:
-        {json.dumps(positive_keywords, indent=2)}
-
-        ### Requirements:
-
-        1. **Headlines**
-        - Generate between 40 unique headlines.
-        - Each headline must be 25 characters include spacing.
-        - Each headline must be short, catchy, and persuasive.
-        - Each headline MUST include at least one keyword from the provided positive keywords.
-        - Highlight benefits, offers, or unique features.
-        - Avoid quotation marks, emojis, or unnecessary punctuation.
-        - Each headline must be unique.
-
-        2. **Descriptions**
-        - Generate between 10–15 unique ad descriptions.
-        - Each description must be minimum of 70 characters and maximum of 85 characters include spacing.
-        - Each description MUST include at least one keyword from the provided positive keywords.
-        - Focus on value proposition, benefits, and differentiation.
-        - Vary sentence structures to avoid repetition.
-
-        3. **Audience Targeting**
-        - Suggest the most relevant gender(s) in an array (e.g., ["Male", "Female"]).
-        - Suggest a min and max age in an array (e.g., [23, 56]).
-        - Base on the provided JSON data.
-
-        ### Output format:
-        Return strictly as a valid JSON object:
-
-        {{
-        "headlines": ["Headline 1", "Headline 2", ...],
-        "descriptions": ["Description 1", "Description 2", ...],
-        "audience": {{
-            "gender": ["Male", "Female"],
-            "age_range": [23, 56]
-        }}
-        }}
-        Do not include explanations, comments, or extra text outside the JSON object.
-        """
-=======
     except Exception as e:
         return {
             "error": f"Exception occurred: {str(e)}",
             "raw_output": None
-        }
->>>>>>> 190f797f
+        }