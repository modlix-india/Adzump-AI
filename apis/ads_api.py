--- conflicted
+++ resolved
@@ -1,13 +1,11 @@
-<<<<<<< HEAD
 from typing import List,Dict,Any
 from fastapi import APIRouter, HTTPException, Query, Header,Body
 from services.ads_service import generate_ad_assets
 from services.google_keywords_service import GoogleKeywordService
 from services.ads_service import generate_ad_assets
-from services.google_ads_builder import build_google_ads_payloads
 
-=======
-from typing import List,Dict,Any,Optional
+
+from typing import List,Dict,Any
 from pydantic import BaseModel
 from fastapi import APIRouter, HTTPException, Header,status, Body, Query
 from fastapi.responses import JSONResponse
@@ -16,7 +14,6 @@
 from services.ads_service import generate_ad_assets
 from services.budget_recommendation_service import generate_budget_recommendations
 from services.create_campaign_service import CampaignServiceError
->>>>>>> b5979ac3
 from models.keyword_model import (
     KeywordResearchRequest,
     GoogleNegativeKwReq
@@ -109,14 +106,14 @@
             duration=duration,
             access_token=access_token,
         )
-<<<<<<< HEAD
 
         results = await pipeline.run_pipeline()
 
         return {"status": "success", "data": results}
 
-=======
-        return {"status": "success", "data": result}
+    except Exception as e:
+        raise HTTPException(status_code=500, detail=str(e))
+        
 
     except CampaignServiceError as e:
         raise HTTPException(status_code=status.HTTP_400_BAD_REQUEST, detail=str(e))
@@ -146,7 +143,6 @@
 
     except CampaignServiceError as e:
         raise HTTPException(status_code=status.HTTP_400_BAD_REQUEST, detail=str(e))
->>>>>>> b5979ac3
     except Exception as e:
         # unexpected errors
         raise HTTPException(status_code=status.HTTP_500_INTERNAL_SERVER_ERROR, detail=str(e))